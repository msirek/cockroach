--- conflicted
+++ resolved
@@ -609,14 +609,8 @@
       └── const-agg [as=max:7, outer=(1)]
            └── a:1
 
-<<<<<<< HEAD
-# A filter which gets pushed and builds a constraint should allow the rule to
-# fire.
-opt expect=ReplaceScalarMinMaxWithLimit
-=======
 # Verify the rule does not fire when FILTER is used.
 opt disable=PushAggFilterIntoScalarGroupBy expect-not=ReplaceScalarMinMaxWithLimit
->>>>>>> 776513f9
 SELECT max(a) FILTER (WHERE a > 'a') FROM abc
 ----
 scalar-group-by
@@ -638,40 +632,6 @@
            ├── max
            │    └── a:1
            └── column7:7
-
-# A filter which does not get pushed should allow the rule to fire.
-opt expect=ReplaceScalarMinMaxWithLimit
-SELECT max(a) FILTER (WHERE b > 3.1415926535) FROM abc
-----
-scalar-group-by
- ├── columns: max:8
- ├── cardinality: [1 - 1]
- ├── key: ()
- ├── fd: ()-->(8)
- ├── limit
- │    ├── columns: a:1!null b:2!null
- │    ├── internal-ordering: -1
- │    ├── cardinality: [0 - 1]
- │    ├── key: ()
- │    ├── fd: ()-->(1,2)
- │    ├── select
- │    │    ├── columns: a:1!null b:2!null
- │    │    ├── key: (1)
- │    │    ├── fd: (1)-->(2)
- │    │    ├── ordering: -1
- │    │    ├── limit hint: 1.00
- │    │    ├── scan abc,rev
- │    │    │    ├── columns: a:1!null b:2
- │    │    │    ├── key: (1)
- │    │    │    ├── fd: (1)-->(2)
- │    │    │    ├── ordering: -1
- │    │    │    └── limit hint: 3.00
- │    │    └── filters
- │    │         └── b:2 > 3.1415926535 [outer=(2), constraints=(/2: [/3.1415926535000005 - ]; tight)]
- │    └── 1
- └── aggregations
-      └── const-agg [as=max:8, outer=(1)]
-           └── a:1
 
 opt expect=ReplaceScalarMinMaxWithLimit
 SELECT max(b) FROM abc
@@ -1133,17 +1093,10 @@
  └── tuple
       ├── subquery
       │    └── scalar-group-by
-<<<<<<< HEAD
-      │         ├── columns: min:13
-      │         ├── cardinality: [1 - 1]
-      │         ├── key: ()
-      │         ├── fd: ()-->(13)
-=======
       │         ├── columns: min:6
       │         ├── cardinality: [1 - 1]
       │         ├── key: ()
       │         ├── fd: ()-->(6)
->>>>>>> 776513f9
       │         ├── scan xyz@yy
       │         │    ├── columns: y:9!null
       │         │    ├── constraint: /9/8: (/NULL - ]
@@ -1151,24 +1104,6 @@
       │         │    ├── key: ()
       │         │    └── fd: ()-->(9)
       │         └── aggregations
-<<<<<<< HEAD
-      │              └── const-agg [as=min:13, outer=(9)]
-      │                   └── y:9
-      └── subquery
-           └── scalar-group-by
-                ├── columns: min:19
-                ├── cardinality: [1 - 1]
-                ├── key: ()
-                ├── fd: ()-->(19)
-                ├── scan xyz@xy
-                │    ├── columns: x:14!null
-                │    ├── limit: 1
-                │    ├── key: ()
-                │    └── fd: ()-->(14)
-                └── aggregations
-                     └── const-agg [as=min:19, outer=(14)]
-                          └── x:14
-=======
       │              └── const-agg [as=min:6, outer=(9)]
       │                   └── y:9
       └── subquery
@@ -1185,7 +1120,6 @@
                 └── aggregations
                      └── const-agg [as=min:7, outer=(13)]
                           └── x:13
->>>>>>> 776513f9
 
 # ReplaceScalarMinWithLimit can be applied on multiple aggregations
 # on different columns.
@@ -1200,17 +1134,10 @@
  └── tuple
       ├── subquery
       │    └── scalar-group-by
-<<<<<<< HEAD
-      │         ├── columns: max:13
-      │         ├── cardinality: [1 - 1]
-      │         ├── key: ()
-      │         ├── fd: ()-->(13)
-=======
       │         ├── columns: max:6
       │         ├── cardinality: [1 - 1]
       │         ├── key: ()
       │         ├── fd: ()-->(6)
->>>>>>> 776513f9
       │         ├── scan xyz@yy,rev
       │         │    ├── columns: y:9!null
       │         │    ├── constraint: /9/8: (/NULL - ]
@@ -1218,24 +1145,6 @@
       │         │    ├── key: ()
       │         │    └── fd: ()-->(9)
       │         └── aggregations
-<<<<<<< HEAD
-      │              └── const-agg [as=max:13, outer=(9)]
-      │                   └── y:9
-      └── subquery
-           └── scalar-group-by
-                ├── columns: max:19
-                ├── cardinality: [1 - 1]
-                ├── key: ()
-                ├── fd: ()-->(19)
-                ├── scan xyz@xy,rev
-                │    ├── columns: x:14!null
-                │    ├── limit: 1(rev)
-                │    ├── key: ()
-                │    └── fd: ()-->(14)
-                └── aggregations
-                     └── const-agg [as=max:19, outer=(14)]
-                          └── x:14
-=======
       │              └── const-agg [as=max:6, outer=(9)]
       │                   └── y:9
       └── subquery
@@ -1252,7 +1161,27 @@
                 └── aggregations
                      └── const-agg [as=max:7, outer=(13)]
                           └── x:13
->>>>>>> 776513f9
+
+# ReplaceScalarMinMaxWithScalarSubqueries can only be applied to canonical
+# scans.
+opt expect-not=ReplaceScalarMinMaxWithScalarSubqueries
+SELECT min(y), max(x) FROM xyz WHERE z > 0
+----
+scalar-group-by
+ ├── columns: min:6 max:7
+ ├── cardinality: [1 - 1]
+ ├── key: ()
+ ├── fd: ()-->(6,7)
+ ├── scan xyz@zyx
+ │    ├── columns: x:1!null y:2 z:3!null
+ │    ├── constraint: /3/2/1: [/5e-324 - ]
+ │    ├── key: (1)
+ │    └── fd: (1)-->(2,3)
+ └── aggregations
+      ├── min [as=min:6, outer=(2)]
+      │    └── y:2
+      └── max [as=max:7, outer=(1)]
+           └── x:1
 
 # ReplaceScalarMinMaxWithScalarSubqueries cannot be applied unless all
 # expressions are min or max functions.
@@ -1276,33 +1205,8 @@
       └── sum [as=sum:8, outer=(3)]
            └── z:3
 
-# ReplaceScalarMinMaxWithScalarSubqueries can only be applied to canonical
-# scans.
-opt expect-not=ReplaceScalarMinMaxWithScalarSubqueries
-SELECT min(y), max(x) FROM xyz WHERE z > 0
-----
-scalar-group-by
- ├── columns: min:6 max:7
- ├── cardinality: [1 - 1]
- ├── key: ()
- ├── fd: ()-->(6,7)
- ├── scan xyz@zyx
- │    ├── columns: x:1!null y:2 z:3!null
- │    ├── constraint: /3/2/1: [/5e-324 - ]
- │    ├── key: (1)
- │    └── fd: (1)-->(2,3)
- └── aggregations
-      ├── min [as=min:6, outer=(2)]
-      │    └── y:2
-      └── max [as=max:7, outer=(1)]
-           └── x:1
-
 # ReplaceScalarMinMaxWithScalarSubqueries cannot be applied on MIN/MAX
-<<<<<<< HEAD
-# expressions which are not a simple variable expression
-=======
-# expressions which are not a simple variable expression.
->>>>>>> 776513f9
+# expressions which are the result of a projection.
 opt expect-not=ReplaceScalarMinMaxWithScalarSubqueries
 SELECT min(y+1), max(x+1) FROM xyz
 ----
